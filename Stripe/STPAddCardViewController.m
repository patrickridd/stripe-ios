//
//  STPAddCardViewController.m
//  Stripe
//
//  Created by Jack Flintermann on 3/23/16.
//  Copyright © 2016 Stripe, Inc. All rights reserved.
//

#import "STPAddCardViewController.h"
#import "STPPaymentCardTextField.h"
#import "STPToken.h"
#import "UIImage+Stripe.h"
#import "STPAddressFieldTableViewCell.h"
#import "STPAddressViewModel.h"
#import "NSArray+Stripe_BoundSafe.h"
#import "UIViewController+Stripe_KeyboardAvoiding.h"
#import "UIViewController+Stripe_ParentViewController.h"
#import "UIToolbar+Stripe_InputAccessory.h"
#import "STPCheckoutAPIClient.h"
#import "STPEmailAddressValidator.h"
#import "STPSwitchTableViewCell.h"
#import "STPPhoneNumberValidator.h"
#import "STPSMSCodeViewController.h"
#import "STPObscuredCardView.h"
#import "STPPaymentActivityIndicatorView.h"
#import "UITableViewCell+Stripe_Borders.h"
#import "STPRememberMeEmailCell.h"
#import "STPRememberMeTermsView.h"
#import "UIBarButtonItem+Stripe.h"
#import "UINavigationBar+Stripe_Theme.h"
#import "UIViewController+Stripe_Alerts.h"
#import "StripeError.h"
#import "UIViewController+Stripe_Promises.h"
#import "UIView+Stripe_FirstResponder.h"
#import "UIViewController+Stripe_NavigationItemProxy.h"
#import "STPRememberMePaymentCell.h"

@interface STPAddCardViewController ()<STPPaymentCardTextFieldDelegate, STPAddressViewModelDelegate, STPAddressFieldTableViewCellDelegate, STPSwitchTableViewCellDelegate, UITableViewDelegate, UITableViewDataSource, STPSMSCodeViewControllerDelegate, STPRememberMePaymentCellDelegate>
@property(nonatomic)STPPaymentConfiguration *configuration;
@property(nonatomic) STPTheme *theme;
@property(nonatomic)STPAPIClient *apiClient;
@property(nonatomic, weak)UITableView *tableView;
@property(nonatomic, weak)UIImageView *cardImageView;
@property(nonatomic)UIBarButtonItem *doneItem;
@property(nonatomic)UIBarButtonItem *backItem;
@property(nonatomic)UIBarButtonItem *cancelItem;
@property(nonatomic)STPRememberMeEmailCell *emailCell;
@property(nonatomic)STPSwitchTableViewCell *rememberMeCell;
@property(nonatomic)STPAddressFieldTableViewCell *rememberMePhoneCell;
@property(nonatomic)STPRememberMePaymentCell *paymentCell;
@property(nonatomic, copy)STPAddCardCompletionBlock completion;
@property(nonatomic)BOOL loading;
@property(nonatomic)STPPaymentActivityIndicatorView *activityIndicator;
@property(nonatomic, weak)STPPaymentActivityIndicatorView *lookupActivityIndicator;
@property(nonatomic)STPAddressViewModel *addressViewModel;
@property(nonatomic)UIToolbar *inputAccessoryToolbar;
@property(nonatomic)STPCheckoutAPIClient *checkoutAPIClient;
@property(nonatomic)STPCheckoutAccount *checkoutAccount;
@property(nonatomic)STPCheckoutAccountLookup *checkoutLookup;
@property(nonatomic)STPCard *checkoutAccountCard;
@property(nonatomic)BOOL lookupSucceeded;
@property(nonatomic)STPRememberMeTermsView *rememberMeTermsView;
@end

static NSString *const STPPaymentCardCellReuseIdentifier = @"STPPaymentCardCellReuseIdentifier";
static NSInteger STPPaymentCardEmailSection = 0;
static NSInteger STPPaymentCardNumberSection = 1;
static NSInteger STPPaymentCardBillingAddressSection = 2;
static NSInteger STPPaymentCardRememberMeSection = 3;

@implementation STPAddCardViewController

- (instancetype)initWithCompletion:(STPAddCardCompletionBlock)completion {
    return [self initWithConfiguration:[STPPaymentConfiguration sharedConfiguration]
                                 theme:[STPTheme defaultTheme]
                            completion:completion];
}

- (instancetype)initWithConfiguration:(STPPaymentConfiguration *)configuration
                                theme:(STPTheme *)theme
                           completion:(STPAddCardCompletionBlock)completion {
    self = [super initWithNibName:nil bundle:nil];
    if (self) {
        _configuration = configuration;
        _theme = theme;
        _apiClient = [[STPAPIClient alloc] initWithPublishableKey:configuration.publishableKey];
        _completion = completion;
        _addressViewModel = [[STPAddressViewModel alloc] initWithRequiredBillingFields:configuration.requiredBillingAddressFields];
        _addressViewModel.delegate = self;
        _checkoutAPIClient = [[STPCheckoutAPIClient alloc] initWithPublishableKey:configuration.publishableKey];
        self.title = NSLocalizedString(@"Add a Card", nil);
    }
    return self;
}

- (void)viewDidLoad {
    [super viewDidLoad];
    self.automaticallyAdjustsScrollViewInsets = NO;
    UITableView *tableView = [[UITableView alloc] initWithFrame:CGRectZero style:UITableViewStyleGrouped];
    tableView.sectionHeaderHeight = 30;
    [self.view addSubview:tableView];
    self.tableView = tableView;
    
    self.backItem = [UIBarButtonItem stp_backButtonItemWithTitle:NSLocalizedString(@"Back", nil) style:UIBarButtonItemStylePlain target:self action:@selector(cancel:)];
    self.cancelItem = [[UIBarButtonItem alloc] initWithBarButtonSystemItem:UIBarButtonSystemItemCancel target:self action:@selector(cancel:)];
    
    UIBarButtonItem *doneItem = [[UIBarButtonItem alloc] initWithBarButtonSystemItem:UIBarButtonSystemItemDone target:self action:@selector(nextPressed:)];
    self.doneItem = doneItem;
    self.stp_navigationItemProxy.rightBarButtonItem = doneItem;
    
    self.stp_navigationItemProxy.rightBarButtonItem.enabled = NO;
    
    UIImageView *cardImageView = [[UIImageView alloc] initWithImage:[UIImage stp_largeCardFrontImage]];
    cardImageView.contentMode = UIViewContentModeCenter;
    cardImageView.frame = CGRectMake(0, 0, self.view.bounds.size.width, cardImageView.bounds.size.height + (57 * 2));
    self.cardImageView = cardImageView;
    self.tableView.tableHeaderView = cardImageView;
    self.emailCell = [[STPRememberMeEmailCell alloc] initWithDelegate:self];
    if ([STPEmailAddressValidator stringIsValidEmailAddress:self.prefilledInformation.email]) {
        self.emailCell.contents = self.prefilledInformation.email;
    }
    
    STPRememberMePaymentCell *paymentCell = [[STPRememberMePaymentCell alloc] init];
    paymentCell.paymentField.delegate = self;
    self.paymentCell = paymentCell;
    
    self.addressViewModel.previousField = paymentCell;
    
    self.rememberMeCell = [[STPSwitchTableViewCell alloc] init];
<<<<<<< HEAD
    [self.rememberMeCell configureWithLabel:NSLocalizedString(@"Save for use in other apps", nil) delegate:self];
=======
    [self.rememberMeCell configureWithLabel:NSLocalizedString(@"Autofill my card in other apps", nil) delegate:self];
    [self reloadRememberMeCellAnimated:NO];
>>>>>>> 315441ef
    
    self.rememberMePhoneCell = [[STPAddressFieldTableViewCell alloc] initWithType:STPAddressFieldTypePhone contents:nil lastInList:YES delegate:self];
    self.rememberMePhoneCell.caption = NSLocalizedString(@"Phone", nil);
    self.rememberMePhoneCell.contents = self.prefilledInformation.phone;
    
    self.rememberMeTermsView = [STPRememberMeTermsView new];
    self.rememberMeTermsView.textView.alpha = 0;
    
    self.activityIndicator = [[STPPaymentActivityIndicatorView alloc] initWithFrame:CGRectMake(0, 0, 20.0f, 20.0f)];
    
    self.inputAccessoryToolbar = [UIToolbar stp_inputAccessoryToolbarWithTarget:self action:@selector(paymentFieldNextTapped)];
    [self.inputAccessoryToolbar stp_setEnabled:NO];
    if (self.configuration.requiredBillingAddressFields != STPBillingAddressFieldsNone) {
        paymentCell.inputAccessoryView = self.inputAccessoryToolbar;
    }
    tableView.dataSource = self;
    tableView.delegate = self;
    [self updateAppearance];
    
    [self.view addGestureRecognizer:[[UITapGestureRecognizer alloc] initWithTarget:self action:@selector(endEditing)]];
    
    __weak typeof(self) weakself = self;
    [self.checkoutAPIClient.bootstrapPromise onCompletion:^(__unused id value, __unused NSError *error) {
        [weakself reloadRememberMeCellAnimated:YES];
    }];
}

- (void)endEditing {
    [self.view endEditing:NO];
}

- (void)updateAppearance {
    self.view.backgroundColor = self.theme.primaryBackgroundColor;
    [self.doneItem stp_setTheme:self.theme];
    [self.backItem stp_setTheme:self.theme];
    self.tableView.allowsSelection = NO;
    self.tableView.backgroundColor = self.theme.primaryBackgroundColor;
    self.tableView.separatorColor = self.theme.quaternaryBackgroundColor;
    self.tableView.separatorInset = UIEdgeInsetsMake(0, 18, 0, 0);
    
    self.cardImageView.tintColor = self.theme.accentColor;
    self.activityIndicator.tintColor = self.theme.accentColor;
    self.emailCell.theme = self.theme;
    
    self.paymentCell.theme = self.theme;
    
    for (STPAddressFieldTableViewCell *cell in self.addressViewModel.addressCells) {
        cell.theme = self.theme;
    }
    self.rememberMeCell.theme = self.theme;
    self.rememberMePhoneCell.theme = self.theme;
    self.rememberMeTermsView.theme = self.theme;
}

- (void)viewDidLayoutSubviews {
    [super viewDidLayoutSubviews];
    self.tableView.frame = self.view.bounds;
}

- (void)setLoading:(BOOL)loading {
    if (loading == _loading) {
        return;
    }
    _loading = loading;
    [self.stp_navigationItemProxy setHidesBackButton:loading animated:YES];
    self.stp_navigationItemProxy.leftBarButtonItem.enabled = !loading;
    self.activityIndicator.animating = loading;
    if (loading) {
        [self.tableView endEditing:YES];
        UIBarButtonItem *loadingItem = [[UIBarButtonItem alloc] initWithCustomView:self.activityIndicator];
        [self.stp_navigationItemProxy setRightBarButtonItem:loadingItem animated:YES];
    } else {
        [self.stp_navigationItemProxy setRightBarButtonItem:self.doneItem animated:YES];
    }
    NSArray *cells = self.addressViewModel.addressCells;
    for (UITableViewCell *cell in [cells arrayByAddingObjectsFromArray:@[self.emailCell, self.paymentCell, self.rememberMeCell, self.rememberMePhoneCell]] ) {
        cell.userInteractionEnabled = !loading;
        [UIView animateWithDuration:0.1f animations:^{
            cell.alpha = loading ? 0.7f : 1.0f;
        }];
    }
}

- (void)viewWillAppear:(BOOL)animated {
    [super viewWillAppear:animated];
    [self reloadRememberMeCellAnimated:NO];
    self.stp_navigationItemProxy.leftBarButtonItem = [self stp_isRootViewControllerOfNavigationController] ? self.cancelItem : self.backItem;
    [self.tableView reloadData];
    if (self.navigationController.navigationBar.translucent) {
        CGFloat insetTop = CGRectGetMaxY(self.navigationController.navigationBar.frame);
        self.tableView.contentInset = UIEdgeInsetsMake(insetTop, 0, 0, 0);
        self.tableView.scrollIndicatorInsets = self.tableView.contentInset;
    } else {
        self.tableView.contentInset = UIEdgeInsetsZero;
        self.tableView.scrollIndicatorInsets = UIEdgeInsetsZero;
    }
    CGPoint offset = self.tableView.contentOffset;
    offset.y = -self.tableView.contentInset.top;
    self.tableView.contentOffset = offset;
}

-(void)viewDidAppear:(BOOL)animated {
    [super viewDidAppear:animated];
    __weak typeof(self) weakself = self;
    [self stp_beginObservingKeyboardWithBlock:^(CGRect keyboardFrame, UIView *currentlyEditedField) {
        UIEdgeInsets insets = weakself.tableView.contentInset;
        CGRect windowFrame = [weakself.view convertRect:weakself.view.frame toView:nil];
        CGRect bottomIntersection = CGRectIntersection(windowFrame, keyboardFrame);
        insets.bottom = bottomIntersection.size.height;
        weakself.tableView.contentInset = insets;
        weakself.tableView.scrollIndicatorInsets = insets;
        if (!currentlyEditedField || bottomIntersection.size.height <= 0) {
            weakself.tableView.contentOffset = CGPointMake(0, -self.tableView.contentInset.top);
            return;
        }
        // the keyboard is visible
        CGRect responderFrame = [currentlyEditedField convertRect:currentlyEditedField.bounds toView:self.tableView];
        CGPoint offset = self.tableView.contentOffset;
        
        CGFloat topOfScreenOffset = CGRectGetMinY(responderFrame);
        CGFloat topOfKeyboardOffset = CGRectGetMinY(responderFrame) - CGRectGetMinY(keyboardFrame);
        offset.y = ((topOfScreenOffset + topOfKeyboardOffset) / 2) - self.tableView.contentInset.top;
        offset.y = MAX(offset.y, -self.tableView.contentInset.top);
        self.tableView.contentOffset = offset;
    }];
    [[self firstEmptyField] becomeFirstResponder];
}

- (UIResponder *)firstEmptyField {
    if (!self.emailCell.contents && !self.configuration.smsAutofillDisabled) {
        return self.emailCell;
    }
    if (self.paymentCell.isEmpty) {
        return self.paymentCell;
    }
    for (STPAddressFieldTableViewCell *cell in self.addressViewModel.addressCells) {
        if (cell.contents.length == 0) {
            return cell;
        }
    }
    return nil;
}

- (void)viewWillDisappear:(BOOL)animated {
    [super viewWillDisappear:animated];
    [self.view endEditing:YES];
}

- (void)cancel:(__unused id)sender {
    if (self.completion) {
        self.completion(nil, ^(__unused NSError *error) {});
    }
}

- (void)nextPressed:(__unused id)sender {
    self.loading = YES;
    STPCardParams *cardParams = self.paymentCell.paymentField.cardParams;
    cardParams.address = self.addressViewModel.address;
    if (self.checkoutAccountCard) {
        __weak typeof(self) weakself = self;
        [[[self.checkoutAPIClient createTokenWithAccount:self.checkoutAccount] onSuccess:^(STPToken *token) {
            __strong typeof(weakself) strongself = weakself;
            if (strongself.completion) {
                strongself.completion(token, ^(NSError *error) {
                    if (error) {
                        [strongself handleCheckoutTokenError:error];
                    }
                });
            }
        }] onFailure:^(NSError *error) {
            [weakself handleCardTokenError:error];
        }];
    } else if (cardParams) {
        [self.apiClient createTokenWithCard:cardParams completion:^(STPToken *token, NSError *tokenError) {
            if (tokenError) {
                [self handleCardTokenError:tokenError];
            } else {
                NSString *phone = self.rememberMePhoneCell.contents;
                NSString *email = self.emailCell.contents;
                if ([STPEmailAddressValidator stringIsValidEmailAddress:email] && [STPPhoneNumberValidator stringIsValidPhoneNumber:phone] && self.rememberMeCell.on) {
                    [self.checkoutAPIClient createAccountWithCardParams:cardParams email:email phone:phone];
                }
                if (self.completion) {
                    self.completion(token, ^(NSError *error) {
                        if (error) {
                            [self handleCardTokenError:error];
                        }
                    });
                }
            }
        }];
    }
}

- (void)handleCheckoutTokenError:(__unused NSError *)error {
    self.loading = NO;
    NSArray *tuples = @[
                        [STPAlertTuple tupleWithTitle:NSLocalizedString(@"Enter card details manually", nil) style:STPAlertStyleDefault action:^{
                            [self.paymentCell clear];
                        }],
                        ];
    [self stp_showAlertWithTitle:NSLocalizedString(@"There was an error submitting your autofilled card details.", nil)
                         message:nil
                          tuples:tuples];
}

- (void)handleCardTokenError:(NSError *)error {
    [[self firstEmptyField] becomeFirstResponder];
    NSArray *tuples = @[
                        [STPAlertTuple tupleWithTitle:NSLocalizedString(@"OK", nil) style:STPAlertStyleCancel action:nil],
                        ];
    [self stp_showAlertWithTitle:error.localizedDescription
                         message:error.localizedFailureReason
                          tuples:tuples];
}

- (void)setCheckoutAccountCard:(STPCard *)checkoutAccountCard {
    _checkoutAccountCard = checkoutAccountCard;
    [self updateDoneButton];
}

- (void)updateDoneButton {
    self.stp_navigationItemProxy.rightBarButtonItem.enabled = (self.paymentCell.paymentField.isValid || self.checkoutAccountCard) &&
    self.addressViewModel.isValid &&
    (self.configuration.smsAutofillDisabled || [STPEmailAddressValidator stringIsValidEmailAddress:self.emailCell.contents]);
}

- (void)smsCodeViewControllerDidCancel:(__unused STPSMSCodeViewController *)smsCodeViewController {
    [self reloadRememberMeCellAnimated:NO];
    [self dismissViewControllerAnimated:YES completion:nil];
}

- (void)smsCodeViewController:(__unused STPSMSCodeViewController *)smsCodeViewController didAuthenticateAccount:(STPCheckoutAccount *)account {
    self.checkoutAccount = account;
    self.checkoutAccountCard = account.card;
    [self reloadRememberMeCellAnimated:NO];
    [self.paymentCell configureWithCard:account.card];
    self.addressViewModel.address = account.card.address;
    [self dismissViewControllerAnimated:YES completion:nil];
}

- (void)paymentCellDidClear:(__unused STPRememberMePaymentCell *)cell {
    self.checkoutAccountCard = nil;
}

#pragma mark - STPPaymentCardTextField

- (void)paymentCardTextFieldDidChange:(STPPaymentCardTextField *)textField {
    [self.inputAccessoryToolbar stp_setEnabled:textField.isValid];
    [self updateDoneButton];
}

- (void)paymentFieldNextTapped {
    [[self.addressViewModel.addressCells stp_boundSafeObjectAtIndex:0] becomeFirstResponder];
}

- (void)paymentCardTextFieldDidBeginEditingCVC:(__unused STPPaymentCardTextField *)textField {
    [UIView transitionWithView:self.cardImageView
                      duration:0.25
                       options:UIViewAnimationOptionTransitionFlipFromRight
                    animations:^{
                        self.cardImageView.image = [UIImage stp_largeCardBackImage];
                    } completion:nil];
}

- (void)paymentCardTextFieldDidEndEditingCVC:(__unused STPPaymentCardTextField *)textField {
    [UIView transitionWithView:self.cardImageView
                      duration:0.25
                       options:UIViewAnimationOptionTransitionFlipFromLeft
                    animations:^{
                        self.cardImageView.image = [UIImage stp_largeCardFrontImage];
                    } completion:nil];
}

#pragma mark - STPAddressViewModelDelegate

- (void)addressViewModelDidChange:(__unused STPAddressViewModel *)addressViewModel {
    [self updateDoneButton];
}

- (void)addressFieldTableViewCellDidReturn:(STPAddressFieldTableViewCell *)cell {
    if (cell == self.emailCell) {
        [self.paymentCell becomeFirstResponder];
    }
}

- (void)addressFieldTableViewCellDidUpdateText:(STPAddressFieldTableViewCell *)cell {
    if (cell == self.emailCell) {
        [self lookupAndSendSMS:cell.contents];
        [self updateDoneButton];
    }
}

- (void)lookupAndSendSMS:(NSString *)email {
    if (self.checkoutAccount || self.configuration.smsAutofillDisabled || self.lookupSucceeded) {
        return;
    }
    __weak typeof(self) weakself = self;
    if ([STPEmailAddressValidator stringIsValidEmailAddress:email]) {
        [self.emailCell.activityIndicator setAnimating:YES animated:YES];
        [[[[self.stp_didAppearPromise voidFlatMap:^STPPromise * _Nonnull{
            return [weakself.checkoutAPIClient lookupEmail:email];
        }] flatMap:^STPPromise * _Nonnull(STPCheckoutAccountLookup *lookup) {
            weakself.lookupSucceeded = YES;
            weakself.checkoutLookup = lookup;
            return [weakself.checkoutAPIClient sendSMSToAccountWithEmail:lookup.email];
        }] onSuccess:^(STPCheckoutAPIVerification *verification) {
            STPSMSCodeViewController *codeViewController = [[STPSMSCodeViewController alloc] initWithCheckoutAPIClient:self.checkoutAPIClient verification:verification redactedPhone:self.checkoutLookup.redactedPhone];
            codeViewController.theme = self.theme;
            codeViewController.delegate = self;
            UINavigationController *nav = [[UINavigationController alloc] initWithRootViewController:codeViewController];
            [nav.navigationBar stp_setTheme:self.theme];
            [weakself presentViewController:nav animated:YES completion:nil];
        }] onCompletion:^(__unused id value, NSError *error) {
            if (![error stp_isURLSessionCancellationError]) {
                [weakself.emailCell.activityIndicator setAnimating:NO animated:YES];
            }
        }];
    }
}

- (void)addressFieldTableViewCellDidBackspaceOnEmpty:(__unused STPAddressFieldTableViewCell *)cell {
    // this is the email cell; do nothing.
}

- (void)switchTableViewCell:(STPSwitchTableViewCell *)cell didToggleSwitch:(BOOL)on {
    NSIndexPath *indexPath = [NSIndexPath indexPathForRow:1
                                                inSection:STPPaymentCardRememberMeSection];
    [self.tableView beginUpdates];
    if (on) {
        [self.tableView insertRowsAtIndexPaths:@[indexPath] withRowAnimation:UITableViewRowAnimationTop];
    } else {
        [self.tableView deleteRowsAtIndexPaths:@[indexPath] withRowAnimation:UITableViewRowAnimationTop];
    }
    [self.tableView endUpdates];
    
    [UIView animateWithDuration:0.1 animations:^{
        self.rememberMeTermsView.textView.alpha = on ? 1.0f : 0.0f;
    }];
    
    // This updates the section borders so they're not drawn in both cells.
    NSIndexPath *switchIndexPath = [self.tableView indexPathForCell:cell];
    [self tableView:self.tableView willDisplayCell:cell forRowAtIndexPath:switchIndexPath];
    
    if (on) {
        [self.rememberMePhoneCell becomeFirstResponder];
    }
}

#pragma mark - UITableView

- (void)reloadRememberMeCellAnimated:(BOOL)animated {
    BOOL disabled = (!self.checkoutAPIClient.readyForLookups || self.checkoutAccount || self.configuration.smsAutofillDisabled || self.lookupSucceeded) && (self.rememberMePhoneCell.contents.length == 0);
    [UIView animateWithDuration:(0.2f * animated) animations:^{
        self.rememberMeCell.stp_contentAlpha = disabled ? 0 : 1;
    } completion:^(__unused BOOL finished) {
        [self tableView:self.tableView willDisplayCell:self.rememberMeCell forRowAtIndexPath:[self.tableView indexPathForCell:self.rememberMeCell]];
    }];
}

- (NSInteger)numberOfSectionsInTableView:(__unused UITableView *)tableView {
    return 4;
}

- (NSInteger)tableView:(__unused UITableView *)tableView numberOfRowsInSection:(NSInteger)section {
    if (section == STPPaymentCardEmailSection) {
        if (self.configuration.smsAutofillDisabled) {
            return 0;
        }
        return 1;
    }
    else if (section == STPPaymentCardNumberSection) {
        return 1;
    } else if (section == STPPaymentCardBillingAddressSection) {
        return self.addressViewModel.addressCells.count;
    } else if (section == STPPaymentCardRememberMeSection) {
        return self.rememberMeCell.on ? 2 : 1;
    }
    return 0;
}

- (UITableViewCell *)tableView:(__unused UITableView *)tableView
         cellForRowAtIndexPath:(NSIndexPath *)indexPath {
    UITableViewCell *cell;
    if (indexPath.section == STPPaymentCardEmailSection) {
        return self.emailCell;
    }
    else if (indexPath.section == STPPaymentCardNumberSection) {
        cell = self.paymentCell;
    } else if (indexPath.section == STPPaymentCardBillingAddressSection) {
        cell = [self.addressViewModel.addressCells stp_boundSafeObjectAtIndex:indexPath.row];
    } else if (indexPath.section == STPPaymentCardRememberMeSection) {
        if (indexPath.row == 0) {
            cell = self.rememberMeCell;
        } else {
            cell = self.rememberMePhoneCell;
        }
        
    }
    cell.backgroundColor = [UIColor clearColor];
    cell.contentView.backgroundColor = self.theme.secondaryBackgroundColor;
    return cell;
}

- (void)tableView:(UITableView *)tableView willDisplayCell:(UITableViewCell *)cell forRowAtIndexPath:(NSIndexPath *)indexPath {
    BOOL topRow = (indexPath.row == 0);
    BOOL bottomRow = ([self tableView:tableView numberOfRowsInSection:indexPath.section] - 1 == indexPath.row);
    [cell stp_setBorderColor:self.theme.tertiaryBackgroundColor];
    [cell stp_setTopBorderHidden:!topRow];
    [cell stp_setBottomBorderHidden:!bottomRow];
}

- (CGFloat)tableView:(UITableView *)tableView heightForFooterInSection:(NSInteger)section {
    if (section == STPPaymentCardRememberMeSection) {
        return 140.0f;
    } else if ([self tableView:tableView numberOfRowsInSection:section] == 0) {
        return 0.01f;
    }
    return 27.0f;
}

- (CGFloat)tableView:(UITableView *)tableView heightForHeaderInSection:(NSInteger)section {
    if (section == STPPaymentCardEmailSection) {
        return 0.01f;
    }
    if (section == STPPaymentCardRememberMeSection || [self tableView:tableView numberOfRowsInSection:section] != 0) {
        return tableView.sectionHeaderHeight;
    }
    return 0.01f;
}

- (UIView *)tableView:(UITableView *)tableView viewForHeaderInSection:(NSInteger)section {
    if (section == STPPaymentCardEmailSection || section == STPPaymentCardRememberMeSection) {
        return [UIView new];
    } else if ([self tableView:tableView numberOfRowsInSection:section] == 0) {
        return [UIView new];
    } else {
        UILabel *label = [UILabel new];
        label.font = self.theme.smallFont;
        NSMutableParagraphStyle *style = [[NSMutableParagraphStyle alloc] init];
        style.firstLineHeadIndent = 15;
        NSDictionary *attributes = @{NSParagraphStyleAttributeName: style};
        label.textColor = self.theme.secondaryForegroundColor;
        if (section == STPPaymentCardNumberSection) {
            label.attributedText = [[NSAttributedString alloc] initWithString:@"Card" attributes:attributes];
            return label;
        } else if (section == STPPaymentCardBillingAddressSection) {
            label.attributedText = [[NSAttributedString alloc] initWithString:@"Billing Address" attributes:attributes];
            return label;
        }
    }
    return nil;
}

- (UIView *)tableView:(__unused UITableView *)tableView viewForFooterInSection:(NSInteger)section {
    if (section != STPPaymentCardRememberMeSection) {
        return [UIView new];
    }
    return self.rememberMeTermsView;
}

@end<|MERGE_RESOLUTION|>--- conflicted
+++ resolved
@@ -127,12 +127,8 @@
     self.addressViewModel.previousField = paymentCell;
     
     self.rememberMeCell = [[STPSwitchTableViewCell alloc] init];
-<<<<<<< HEAD
     [self.rememberMeCell configureWithLabel:NSLocalizedString(@"Save for use in other apps", nil) delegate:self];
-=======
-    [self.rememberMeCell configureWithLabel:NSLocalizedString(@"Autofill my card in other apps", nil) delegate:self];
     [self reloadRememberMeCellAnimated:NO];
->>>>>>> 315441ef
     
     self.rememberMePhoneCell = [[STPAddressFieldTableViewCell alloc] initWithType:STPAddressFieldTypePhone contents:nil lastInList:YES delegate:self];
     self.rememberMePhoneCell.caption = NSLocalizedString(@"Phone", nil);
