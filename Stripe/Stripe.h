//
//  Stripe.h
//  Stripe
//
//  Created by Saikat Chakrabarti on 10/30/12.
//  Copyright (c) 2012 Stripe. All rights reserved.
//

#import <Foundation/Foundation.h>
#import "StripeError.h"
#import "STPCard.h"
#import "STPBankAccount.h"
#import "STPToken.h"

FOUNDATION_EXPORT NSString* const kStripeiOSVersion; // Version of this library.

typedef void (^STPCompletionBlock)(STPToken* token, NSError* error);

// Stripe is a static class used to create and retrieve tokens.
@interface Stripe : NSObject

/*
 If you set a default publishable key, it will be used in any of the methods
 below that do not accept a publishable key parameter
 */
+ (NSString*)defaultPublishableKey;
+ (void)setDefaultPublishableKey:(NSString*)publishableKey;

+ (void)createTokenWithCard:(STPCard*)card
             publishableKey:(NSString*)publishableKey
             operationQueue:(NSOperationQueue*)queue
                 completion:(STPCompletionBlock)handler;

+ (void)createTokenWithCard:(STPCard*)card publishableKey:(NSString*)publishableKey completion:(STPCompletionBlock)handler;

+ (void)createTokenWithCard:(STPCard*)card operationQueue:(NSOperationQueue*)queue completion:(STPCompletionBlock)handler;

+ (void)createTokenWithCard:(STPCard*)card completion:(STPCompletionBlock)handler;

<<<<<<< HEAD
+ (void)requestTokenWithID:(NSString*)tokenId
            publishableKey:(NSString*)publishableKey
            operationQueue:(NSOperationQueue*)queue
                completion:(STPCompletionBlock)handler;
=======
+ (void)createTokenWithBankAccount:(STPBankAccount *)bankAccount publishableKey:(NSString *)publishableKey operationQueue:(NSOperationQueue *)queue completion:(STPCompletionBlock)handler;

+ (void)createTokenWithBankAccount:(STPBankAccount *)bankAccount publishableKey:(NSString *)publishableKey completion:(STPCompletionBlock)handler;

+ (void)createTokenWithBankAccount:(STPBankAccount *)bankAccount operationQueue:(NSOperationQueue *)queue completion:(STPCompletionBlock)handler;

+ (void)createTokenWithBankAccount:(STPBankAccount *)bankAccount completion:(STPCompletionBlock)handler;

+ (void)requestTokenWithID:(NSString *)tokenId publishableKey:(NSString *)publishableKey operationQueue:(NSOperationQueue *)queue completion:(STPCompletionBlock)handler;
>>>>>>> d80e6375

+ (void)requestTokenWithID:(NSString*)tokenId publishableKey:(NSString*)publishableKey completion:(STPCompletionBlock)handler;

+ (void)requestTokenWithID:(NSString*)tokenId operationQueue:(NSOperationQueue*)queue completion:(STPCompletionBlock)handler;

+ (void)requestTokenWithID:(NSString*)tokenId completion:(STPCompletionBlock)handler;

+ (NSDictionary*)stripeUserAgentDetails;

+ (NSURL*)apiURL;
+ (void)handleTokenResponse:(NSURLResponse*)response body:(NSData*)body error:(NSError*)requestError completion:(STPCompletionBlock)handler;

@end<|MERGE_RESOLUTION|>--- conflicted
+++ resolved
@@ -12,9 +12,9 @@
 #import "STPBankAccount.h"
 #import "STPToken.h"
 
-FOUNDATION_EXPORT NSString* const kStripeiOSVersion; // Version of this library.
+FOUNDATION_EXPORT NSString *const kStripeiOSVersion; // Version of this library.
 
-typedef void (^STPCompletionBlock)(STPToken* token, NSError* error);
+typedef void (^STPCompletionBlock)(STPToken *token, NSError *error);
 
 // Stripe is a static class used to create and retrieve tokens.
 @interface Stripe : NSObject
@@ -23,27 +23,24 @@
  If you set a default publishable key, it will be used in any of the methods
  below that do not accept a publishable key parameter
  */
-+ (NSString*)defaultPublishableKey;
-+ (void)setDefaultPublishableKey:(NSString*)publishableKey;
++ (NSString *)defaultPublishableKey;
++ (void)setDefaultPublishableKey:(NSString *)publishableKey;
 
-+ (void)createTokenWithCard:(STPCard*)card
-             publishableKey:(NSString*)publishableKey
-             operationQueue:(NSOperationQueue*)queue
++ (void)createTokenWithCard:(STPCard *)card completion:(STPCompletionBlock)handler;
+
++ (void)createTokenWithCard:(STPCard *)card publishableKey:(NSString *)publishableKey completion:(STPCompletionBlock)handler;
+
++ (void)createTokenWithCard:(STPCard *)card operationQueue:(NSOperationQueue *)queue completion:(STPCompletionBlock)handler;
+
++ (void)createTokenWithCard:(STPCard *)card
+             publishableKey:(NSString *)publishableKey
+             operationQueue:(NSOperationQueue *)queue
                  completion:(STPCompletionBlock)handler;
 
-+ (void)createTokenWithCard:(STPCard*)card publishableKey:(NSString*)publishableKey completion:(STPCompletionBlock)handler;
-
-+ (void)createTokenWithCard:(STPCard*)card operationQueue:(NSOperationQueue*)queue completion:(STPCompletionBlock)handler;
-
-+ (void)createTokenWithCard:(STPCard*)card completion:(STPCompletionBlock)handler;
-
-<<<<<<< HEAD
-+ (void)requestTokenWithID:(NSString*)tokenId
-            publishableKey:(NSString*)publishableKey
-            operationQueue:(NSOperationQueue*)queue
-                completion:(STPCompletionBlock)handler;
-=======
-+ (void)createTokenWithBankAccount:(STPBankAccount *)bankAccount publishableKey:(NSString *)publishableKey operationQueue:(NSOperationQueue *)queue completion:(STPCompletionBlock)handler;
++ (void)createTokenWithBankAccount:(STPBankAccount *)bankAccount
+                    publishableKey:(NSString *)publishableKey
+                    operationQueue:(NSOperationQueue *)queue
+                        completion:(STPCompletionBlock)handler;
 
 + (void)createTokenWithBankAccount:(STPBankAccount *)bankAccount publishableKey:(NSString *)publishableKey completion:(STPCompletionBlock)handler;
 
@@ -51,18 +48,9 @@
 
 + (void)createTokenWithBankAccount:(STPBankAccount *)bankAccount completion:(STPCompletionBlock)handler;
 
-+ (void)requestTokenWithID:(NSString *)tokenId publishableKey:(NSString *)publishableKey operationQueue:(NSOperationQueue *)queue completion:(STPCompletionBlock)handler;
->>>>>>> d80e6375
++ (NSDictionary *)stripeUserAgentDetails;
 
-+ (void)requestTokenWithID:(NSString*)tokenId publishableKey:(NSString*)publishableKey completion:(STPCompletionBlock)handler;
-
-+ (void)requestTokenWithID:(NSString*)tokenId operationQueue:(NSOperationQueue*)queue completion:(STPCompletionBlock)handler;
-
-+ (void)requestTokenWithID:(NSString*)tokenId completion:(STPCompletionBlock)handler;
-
-+ (NSDictionary*)stripeUserAgentDetails;
-
-+ (NSURL*)apiURL;
-+ (void)handleTokenResponse:(NSURLResponse*)response body:(NSData*)body error:(NSError*)requestError completion:(STPCompletionBlock)handler;
++ (NSURL *)apiURL;
++ (void)handleTokenResponse:(NSURLResponse *)response body:(NSData *)body error:(NSError *)requestError completion:(STPCompletionBlock)handler;
 
 @end