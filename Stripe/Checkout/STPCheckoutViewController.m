--- conflicted
+++ resolved
@@ -37,11 +37,13 @@
 
 static NSString *const checkoutOptionsGlobal = @"StripeCheckoutOptions";
 static NSString *const checkoutRedirectPrefix = @"/-/";
-static NSString *const checkoutRPCScheme = @"stripecheckout";
+static NSString *const checkoutURLPathIdentifier = @"NativeCheckoutEvent";
 static NSString *const checkoutUserAgent = @"Stripe";
 
-static NSString *const checkoutHost = @"checkout.stripe.com";
-static NSString *const checkoutURL = @"https://checkout.stripe.com/v3/ios/index.html";
+static NSString *const checkoutHost = @"localhost:5394";
+// static NSString *const checkoutHost = @"checkout.stripe.com";
+static NSString *const checkoutURLString = @"http://localhost:5394/v3/ios/index.html";
+// static NSString *const checkoutURLString = @"https://checkout.stripe.com/v3/ios/index.html";
 
 static NSString *STPCheckoutURLProtocolKey = @"STPCheckoutURLProtocolKey";
 @interface STPCheckoutURLProtocol : NSURLProtocol<NSURLConnectionDataDelegate>
@@ -119,19 +121,6 @@
 
 @end
 
-<<<<<<< HEAD
-=======
-static NSString *const checkoutOptionsGlobal = @"StripeCheckoutOptions";
-static NSString *const checkoutRedirectPrefix = @"/-/";
-static NSString *const checkoutURLPathIdentifier = @"NativeCheckoutEvent";
-static NSString *const checkoutUserAgent = @"Stripe";
-
-static NSString *const checkoutHost = @"localhost:5394";
-// static NSString *const checkoutHost = @"checkout.stripe.com";
-static NSString *const checkoutURLString = @"http://localhost:5394/v3/ios/index.html";
-// static NSString *const checkoutURLString = @"https://checkout.stripe.com/v3/ios/index.html";
-
->>>>>>> ee57c17b
 @implementation STPCheckoutWebViewController
 
 - (instancetype)initWithCheckoutViewController:(STPCheckoutViewController *)checkoutViewController {
@@ -156,11 +145,7 @@
 - (void)viewDidLoad {
     [super viewDidLoad];
 
-<<<<<<< HEAD
-    self.url = [NSURL URLWithString:checkoutURL];
-=======
     self.url = [NSURL URLWithString:checkoutURLString];
->>>>>>> ee57c17b
 
     if (self.options.logoImage && !self.options.logoURL) {
         NSURL *url = [NSURL fileURLWithPath:[NSTemporaryDirectory() stringByAppendingPathComponent:[[NSUUID UUID] UUIDString]]];
@@ -392,14 +377,21 @@
         return NO;
     }
     case UIWebViewNavigationTypeOther: {
-        if ([url.scheme isEqualToString:checkoutRPCScheme]) {
-            NSString *event = url.host;
-            NSString *path = [url.path componentsSeparatedByString:@"/"][1];
-            NSDictionary *payload = nil;
-            if (path != nil) {
-                payload = [NSJSONSerialization JSONObjectWithData:[path dataUsingEncoding:NSUTF8StringEncoding] options:0 error:nil];
+        if (url.path && [url.path rangeOfString:checkoutURLPathIdentifier].location != NSNotFound) {
+            NSRange checkoutURLRange = [url.path rangeOfString:checkoutURLPathIdentifier];
+            NSString *substring = [url.path substringFromIndex:(checkoutURLRange.location + checkoutURLRange.length)];
+            if ([substring hasPrefix:@"/"]) {
+                substring = [substring substringFromIndex:1];
             }
-            [self.delegate checkoutAdapter:self didTriggerEvent:event withPayload:payload];
+            NSArray *properties = [substring componentsSeparatedByString:@"/"];
+            if (properties.count) {
+                NSString *event = properties.firstObject;
+                NSDictionary *payload = nil;
+                if (properties.count > 1) {
+                    payload = [NSJSONSerialization JSONObjectWithData:[properties[1] dataUsingEncoding:NSUTF8StringEncoding] options:0 error:nil];
+                }
+                [self.delegate checkoutAdapter:self didTriggerEvent:event withPayload:payload];
+            }
             return NO;
         }
         return YES;
@@ -481,7 +473,7 @@
     if (!self.adapter) {
         self.adapter = [STPCheckoutOSXWebViewAdapter new];
         self.adapter.delegate = self;
-        NSURL *url = [NSURL URLWithString:checkoutURL];
+        NSURL *url = [NSURL URLWithString:checkoutURLString];
         [self.adapter loadRequest:[NSURLRequest requestWithURL:url]];
     }
 }
@@ -614,20 +606,7 @@
         [listener ignore];
         break;
     }
-<<<<<<< HEAD
     case WebNavigationTypeOther: {
-        if ([url.scheme isEqualToString:checkoutRPCScheme]) {
-            NSString *event = url.host;
-            NSString *path = [url.path componentsSeparatedByString:@"/"][1];
-            NSDictionary *payload = nil;
-            if (path != nil) {
-                payload = [NSJSONSerialization JSONObjectWithData:[path dataUsingEncoding:NSUTF8StringEncoding] options:0 error:nil];
-            }
-            [self.delegate checkoutAdapter:self didTriggerEvent:event withPayload:payload];
-            [listener ignore];
-            return;
-=======
-    case UIWebViewNavigationTypeOther: {
         if (url.path && [url.path rangeOfString:checkoutURLPathIdentifier].location != NSNotFound) {
             NSRange checkoutURLRange = [url.path rangeOfString:checkoutURLPathIdentifier];
             NSString *substring = [url.path substringFromIndex:(checkoutURLRange.location + checkoutURLRange.length)];
@@ -643,8 +622,9 @@
                 }
                 [self.delegate checkoutAdapter:self didTriggerEvent:event withPayload:payload];
             }
-            return NO;
->>>>>>> ee57c17b
+
+            [listener ignore];
+            return;
         }
         [listener use];
         break;
