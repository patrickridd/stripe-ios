--- conflicted
+++ resolved
@@ -1,17 +1,13 @@
 Pod::Spec.new do |s|
   s.name                           = "Stripe"
-<<<<<<< HEAD
-  s.version                        = "3.0.0"
-=======
   s.version                        = File.open('VERSION').first.strip
->>>>>>> 476720eb
   s.summary                        = "Stripe is a web-based API for accepting payments online."
   s.license                        = { :type => 'MIT', :file => 'LICENSE' }
   s.homepage                       = "https://stripe.com/docs/mobile/ios"
   s.authors                        = { "Jack Flintermann" => "jack@stripe.com", "Stripe" => "support+github@stripe.com" }
   s.source                         = { :git => "https://github.com/stripe/stripe-ios.git", :tag => "v#{s.version}" }
   s.platform                       = :ios
-  s.frameworks                     = 'Foundation', 'Security', 'CoreGraphics'
+  s.frameworks                     = 'Foundation', 'Security'
   s.requires_arc                   = true
   s.ios.deployment_target          = '6.0'
   s.default_subspec                = 'Core'
